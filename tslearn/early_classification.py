--- conflicted
+++ resolved
@@ -92,29 +92,18 @@
             y_[y_ == current_classe] = y_classes_indices[idx]
 
         self.cluster_ = TimeSeriesKMeans(n_clusters=self.n_clusters)
-<<<<<<< HEAD
         if self.base_classifier is not None:
             clf = self.base_classifier
         else:
             clf = KNeighborsTimeSeriesClassifier(n_neighbors=1,
                                                  metric="euclidean")
         self.classifiers_ = {t: clone(clf)
-                             for t in range(self.min_t, X.shape[1])}
+                             for t in range(self.min_t, X.shape[1] + 1)}
         self.__n_classes_ = len(y_classes_indices)
         self.__len_X_ = X.shape[1]
         self.pyhatyck_ = np.empty((self.__len_X_ - self.min_t,
                                    self.n_clusters,
                                    self.__n_classes_, self.__n_classes_))
-=======
-        self.classifiers_ = {
-            t: clone(self.base_classifier)
-            for t in range(self.minimum_time_stamp, X.shape[1] + 1)
-        }
-        self.__n_classes_ = len(y_classes_indices)
-        self.__len_X_ = X.shape[1]
-        self.pyhatyck_ = np.empty((self.__len_X_ - self.minimum_time_stamp + 1,
-                                   self.n_clusters, self.__n_classes_, self.__n_classes_))
->>>>>>> de6708d9
         c_k = self.cluster_.fit_predict(X)
         X1, X2, c_k1, c_k2, y1, y2 = train_test_split(X, c_k, y_, test_size=0.5)
         vector_of_ones = np.ones((X.shape[0], ))
@@ -124,11 +113,7 @@
         ).toarray()
         self.pyck_ /= self.pyck_.sum(axis=0, keepdims=True)
 
-<<<<<<< HEAD
         for t in range(self.min_t, self.__len_X_):
-=======
-        for t in range(self.minimum_time_stamp, self.__len_X_ + 1):
->>>>>>> de6708d9
             self.classifiers_[t].fit(X1[:, :t], y1)
             for k in range(0, self.n_clusters):
                 index = (c_k2 == k)
@@ -225,18 +210,6 @@
         --------
         cost : numpy array of shape (self.__len_X_ - t + 1, )
             Expected future costs for all time stamps from t to self.__len_X_
-
-        Examples
-        --------
-        >>> dataset = to_time_series_dataset([[1, 2, 3, 4, 5, 6],
-        ...                                   [1, 2, 3, 3, 2, 1],
-        ...                                   [3, 2, 1, 1, 2, 3]])
-        >>> y = [0, 1, 0]
-        >>> time_series = to_time_series([1, 2])
-        >>> model = NonMyopicEarlyClassification(n_clusters=3)
-        >>> future_costs = model.fit(dataset, y)._expected_costs(time_series)
-        >>> future_costs.shape
-        (5, )
         """
         proba_clusters = self.get_cluster_probas(Xi=Xi)
         truncated_t = Xi.shape[0]
