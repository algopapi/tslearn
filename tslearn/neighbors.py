--- conflicted
+++ resolved
@@ -5,7 +5,6 @@
 
 import warnings
 import numpy
-<<<<<<< HEAD
 from sklearn.neighbors import (KNeighborsClassifier, NearestNeighbors,
                                KNeighborsRegressor, VALID_METRICS,
                                NearestNeighbors)
@@ -15,12 +14,6 @@
     warnings.warn('Detected an older version of sklearn, which will'
                   'no longer be supported in a future version.')
     from sklearn.neighbors.base import KNeighborsMixin
-=======
-from sklearn import neighbors
-from sklearn.neighbors import (KNeighborsClassifier, NearestNeighbors,
-                               KNeighborsRegressor)
-from sklearn.neighbors.base import KNeighborsMixin
->>>>>>> abe97241
 from sklearn.utils import check_array
 from sklearn.utils.validation import check_is_fitted
 from scipy.spatial.distance import cdist as scipy_cdist
@@ -32,11 +25,7 @@
                            check_dims)
 from tslearn.bases import BaseModelPackage
 
-<<<<<<< HEAD
 VALID_METRICS['brute'].extend(['dtw', 'softdtw', 'sax'])
-=======
-neighbors.VALID_METRICS['brute'].extend(['dtw', 'softdtw', 'sax'])
->>>>>>> abe97241
 
 
 class KNeighborsTimeSeriesMixin(KNeighborsMixin):
@@ -57,11 +46,7 @@
 
     def _precompute_cross_dist(self, X, other_X=None):
         if other_X is None:
-<<<<<<< HEAD
             other_X = self.ts_fit_
-=======
-            other_X = self._ts_fit
->>>>>>> abe97241
 
         self._ts_metric = self.metric
         self.metric = "precomputed"
@@ -131,11 +116,7 @@
         if n_neighbors is None:
             n_neighbors = self.n_neighbors
         if X is None:
-<<<<<<< HEAD
             X = self.X_fit_
-=======
-            X = self._X_fit
->>>>>>> abe97241
             self_neighbors = True
         if self.metric == "precomputed":
             full_dist_matrix = X
@@ -143,7 +124,6 @@
 
             if X.ndim == 2:  # sklearn-format case
                 X = X.reshape((X.shape[0], -1, self._d))
-<<<<<<< HEAD
                 fit_X = self.X_fit_.reshape((self.X_fit_.shape[0],
                                              -1,
                                              self._d))
@@ -151,15 +131,6 @@
                 fit_X = self.ts_fit_
             else:
                 fit_X = self.X_fit_
-=======
-                fit_X = self._X_fit.reshape((self._X_fit.shape[0],
-                                             -1,
-                                             self._d))
-            elif hasattr(self, '_ts_fit') and self._ts_fit is not None:
-                fit_X = self._ts_fit
-            else:
-                fit_X = self._X_fit
->>>>>>> abe97241
 
             if (self.metric in TSLEARN_VALID_METRICS or
                     self.metric in [cdist_dtw, cdist_soft_dtw, cdist_sax]):
@@ -236,11 +207,7 @@
         ``-1`` means using all processors. See scikit-learns'
         `Glossary <https://scikit-learn.org/stable/glossary.html#term-n-jobs>`__
         for more details.
-<<<<<<< HEAD
-
-=======
-        
->>>>>>> abe97241
+
     Notes
     -----
         The training data are saved to disk if this model is
@@ -266,10 +233,7 @@
            [2, 0],
            [0, 1]])
     """  # noqa: E501
-<<<<<<< HEAD
-
-=======
->>>>>>> abe97241
+    
     def __init__(self, n_neighbors=5, metric="dtw", metric_params=None,
                  n_jobs=None, verbose=0):
         NearestNeighbors.__init__(self,
@@ -282,29 +246,17 @@
 
     def _is_fitted(self):
         if self.metric in TSLEARN_VALID_METRICS:
-<<<<<<< HEAD
-            check_is_fitted(self)
-        else:
-            check_is_fitted(self)
-=======
-            check_is_fitted(self, '_ts_fit')
-        else:
-            check_is_fitted(self, '_X_fit')
->>>>>>> abe97241
+            check_is_fitted(self)
+        else:
+            check_is_fitted(self)
 
         return True
 
     def _get_model_params(self):
         if self.metric in TSLEARN_VALID_METRICS:
-<<<<<<< HEAD
             return {'ts_fit_': self.ts_fit_}
         else:
             return {'X_fit_': self.X_fit_}
-=======
-            return {'_ts_fit': self._ts_fit}
-        else:
-            return {'_X_fit': self._X_fit}
->>>>>>> abe97241
 
     def fit(self, X, y=None):
         """Fit the model using X as training data
@@ -324,7 +276,6 @@
         X = to_time_series_dataset(X)
         X = check_dims(X, X_fit_dims=None)
         if self.metric == "precomputed" and hasattr(self, '_ts_metric'):
-<<<<<<< HEAD
             self.ts_fit_ = X
             self._d = X.shape[2]
             self.X_fit_ = numpy.zeros((self.ts_fit_.shape[0],
@@ -332,15 +283,6 @@
         else:
             self.X_fit_, self._d = to_sklearn_dataset(X, return_dim=True)
         super(KNeighborsTimeSeries, self).fit(self.X_fit_, y)
-=======
-            self._ts_fit = X
-            self._d = X.shape[2]
-            self._X_fit = numpy.zeros((self._ts_fit.shape[0],
-                                       self._ts_fit.shape[0]))
-        else:
-            self._X_fit, self._d = to_sklearn_dataset(X, return_dim=True)
-        super(KNeighborsTimeSeries, self).fit(self._X_fit, y)
->>>>>>> abe97241
         if hasattr(self, '_ts_metric'):
             self.metric = self._ts_metric
         return self
@@ -382,7 +324,6 @@
                     del metric_params["n_jobs"]
                 if "verbose" in metric_params.keys():
                     del metric_params["verbose"]
-<<<<<<< HEAD
             check_is_fitted(self)
             X = check_array(X, allow_nd=True, force_all_finite=False)
             X = to_time_series_dataset(X)
@@ -391,16 +332,6 @@
                                verbose=self.verbose, **metric_params)
             elif self._ts_metric == "softdtw":
                 X_ = cdist_soft_dtw(X, self.ts_fit_, **metric_params)
-=======
-            check_is_fitted(self, '_ts_fit')
-            X = check_array(X, allow_nd=True, force_all_finite=False)
-            X = to_time_series_dataset(X)
-            if self._ts_metric == "dtw":
-                X_ = cdist_dtw(X, self._ts_fit, n_jobs=self.n_jobs,
-                               verbose=self.verbose, **metric_params)
-            elif self._ts_metric == "softdtw":
-                X_ = cdist_soft_dtw(X, self._ts_fit, **metric_params)
->>>>>>> abe97241
             else:
                 raise ValueError("Invalid metric recorded: %s" %
                                  self._ts_metric)
@@ -412,22 +343,14 @@
             self.metric = self._ts_metric
             return pred
         else:
-<<<<<<< HEAD
-            check_is_fitted(self)
-=======
-            check_is_fitted(self, '_X_fit')
->>>>>>> abe97241
+            check_is_fitted(self)
             if X is None:
                 X_ = None
             else:
                 X = check_array(X, allow_nd=True)
                 X = to_time_series_dataset(X)
                 X_ = to_sklearn_dataset(X)
-<<<<<<< HEAD
                 X_ = check_dims(X_, self.X_fit_.shape, extend=False)
-=======
-                X_ = check_dims(X_, self._X_fit.shape, extend=False)
->>>>>>> abe97241
             return KNeighborsTimeSeriesMixin.kneighbors(
                 self,
                 X=X_,
@@ -481,21 +404,13 @@
         If it more than 10, all iterations are reported.
         `Glossary <https://joblib.readthedocs.io/en/latest/parallel.html#parallel-reference-documentation>`__
         for more details.
-<<<<<<< HEAD
-
-=======
-    
->>>>>>> abe97241
+
     Notes
     -----
         The training data are saved to disk if this model is
         serialized and may result in a large model file if the training
         dataset is large.
-<<<<<<< HEAD
-
-=======
-    
->>>>>>> abe97241
+
     Examples
     --------
     >>> clf = KNeighborsTimeSeriesClassifier(n_neighbors=2, metric="dtw")
@@ -516,12 +431,8 @@
     >>> clf.fit([[1, 2, 3], [1, 1.2, 3.2], [3, 2, 1]],
     ...         y=[0, 0, 1]).predict([[1, 2.2, 3.5]])
     array([0])
-<<<<<<< HEAD
     """  # noqa: E501
 
-=======
-    """ # noqa: E501
->>>>>>> abe97241
     def __init__(self,
                  n_neighbors=5,
                  weights='uniform',
@@ -539,22 +450,15 @@
         self.verbose = verbose
 
     def _is_fitted(self):
-<<<<<<< HEAD
         check_is_fitted(self)
-=======
-        check_is_fitted(self, '_ts_fit')
->>>>>>> abe97241
+
         return True
 
     def _get_model_params(self):
         return {
-<<<<<<< HEAD
             'X_fit_': self.X_fit_,
             'ts_fit_': self.ts_fit_,
-=======
-            '_X_fit': self._X_fit,
-            '_ts_fit': self._ts_fit,
->>>>>>> abe97241
+
             '_d': self._d,
             'classes_': self.classes_,
             '_y': self._y,
@@ -586,16 +490,11 @@
         X = to_time_series_dataset(X)
         X = check_dims(X, X_fit_dims=None)
         if self.metric == "precomputed" and hasattr(self, '_ts_metric'):
-<<<<<<< HEAD
             self.ts_fit_ = X
-=======
-            self._ts_fit = X
->>>>>>> abe97241
             if self._ts_metric == 'sax':
                 self._sax_mu = None
                 self._sax_sigma = None
                 if self.metric_params is not None:
-<<<<<<< HEAD
                     self.ts_fit_ = self._sax_preprocess(X,
                                                         **self.metric_params)
                 else:
@@ -607,19 +506,7 @@
         else:
             self.X_fit_, self._d = to_sklearn_dataset(X, return_dim=True)
         super(KNeighborsTimeSeriesClassifier, self).fit(self.X_fit_, y)
-=======
-                    self._ts_fit = self._sax_preprocess(X,
-                                                        **self.metric_params)
-                else:
-                    self._ts_fit = self._sax_preprocess(X)
-
-            self._d = X.shape[2]
-            self._X_fit = numpy.zeros((self._ts_fit.shape[0],
-                                       self._ts_fit.shape[0]))
-        else:
-            self._X_fit, self._d = to_sklearn_dataset(X, return_dim=True)
-        super(KNeighborsTimeSeriesClassifier, self).fit(self._X_fit, y)
->>>>>>> abe97241
+
         if hasattr(self, '_ts_metric'):
             self.metric = self._ts_metric
         return self
@@ -638,29 +525,17 @@
             Array of predicted class labels
         """
         if self.metric in TSLEARN_VALID_METRICS:
-<<<<<<< HEAD
-            check_is_fitted(self)
-=======
-            check_is_fitted(self, '_ts_fit')
->>>>>>> abe97241
+            check_is_fitted(self)
             X_ = self._precompute_cross_dist(X)
             pred = super(KNeighborsTimeSeriesClassifier, self).predict(X_)
             self.metric = self._ts_metric
             return pred
         else:
-<<<<<<< HEAD
             check_is_fitted(self)
             X = check_array(X, allow_nd=True)
             X = to_time_series_dataset(X)
             X_ = to_sklearn_dataset(X)
             X_ = check_dims(X_, self.X_fit_.shape, extend=False)
-=======
-            check_is_fitted(self, '_X_fit')
-            X = check_array(X, allow_nd=True)
-            X = to_time_series_dataset(X)
-            X_ = to_sklearn_dataset(X)
-            X_ = check_dims(X_, self._X_fit.shape, extend=False)
->>>>>>> abe97241
             return super(KNeighborsTimeSeriesClassifier, self).predict(X_)
 
     def predict_proba(self, X):
@@ -677,30 +552,18 @@
             Array of predicted class probabilities
         """
         if self.metric in TSLEARN_VALID_METRICS:
-<<<<<<< HEAD
-            check_is_fitted(self)
-=======
-            check_is_fitted(self, '_ts_fit')
->>>>>>> abe97241
+            check_is_fitted(self)
             X_ = self._precompute_cross_dist(X)
             pred = super(KNeighborsTimeSeriesClassifier,
                          self).predict_proba(X_)
             self.metric = self._ts_metric
             return pred
         else:
-<<<<<<< HEAD
             check_is_fitted(self)
             X = check_array(X, allow_nd=True)
             X = to_time_series_dataset(X)
             X_ = to_sklearn_dataset(X)
             X_ = check_dims(X_, self.X_fit_.shape, extend=False)
-=======
-            check_is_fitted(self, '_X_fit')
-            X = check_array(X, allow_nd=True)
-            X = to_time_series_dataset(X)
-            X_ = to_sklearn_dataset(X)
-            X_ = check_dims(X_, self._X_fit.shape, extend=False)
->>>>>>> abe97241
             return super(KNeighborsTimeSeriesClassifier,
                          self).predict_proba(X_)
 
@@ -774,12 +637,8 @@
     >>> clf.fit([[1, 2, 3], [1, 1.2, 3.2], [3, 2, 1]],
     ...         y=[0.1, 0.1, 1.1]).predict([[1, 2.2, 3.5]])
     array([0.1])
-<<<<<<< HEAD
     """  # noqa: E501
 
-=======
-    """ # noqa: E501
->>>>>>> abe97241
     def __init__(self,
                  n_neighbors=5,
                  weights='uniform',
@@ -821,7 +680,6 @@
         X = to_time_series_dataset(X)
         X = check_dims(X, X_fit_dims=None)
         if self.metric == "precomputed" and hasattr(self, '_ts_metric'):
-<<<<<<< HEAD
             self.ts_fit_ = X
             self._d = X.shape[2]
             self.X_fit_ = numpy.zeros((self.ts_fit_.shape[0],
@@ -829,15 +687,6 @@
         else:
             self.X_fit_, self._d = to_sklearn_dataset(X, return_dim=True)
         super(KNeighborsTimeSeriesRegressor, self).fit(self.X_fit_, y)
-=======
-            self._ts_fit = X
-            self._d = X.shape[2]
-            self._X_fit = numpy.zeros((self._ts_fit.shape[0],
-                                       self._ts_fit.shape[0]))
-        else:
-            self._X_fit, self._d = to_sklearn_dataset(X, return_dim=True)
-        super(KNeighborsTimeSeriesRegressor, self).fit(self._X_fit, y)
->>>>>>> abe97241
         if hasattr(self, '_ts_metric'):
             self.metric = self._ts_metric
         return self
@@ -856,29 +705,17 @@
             Array of predicted targets
         """
         if self.metric in TSLEARN_VALID_METRICS:
-<<<<<<< HEAD
-            check_is_fitted(self)
-=======
-            check_is_fitted(self, '_ts_fit')
->>>>>>> abe97241
+            check_is_fitted(self)
             X_ = self._precompute_cross_dist(X)
             pred = super(KNeighborsTimeSeriesRegressor, self).predict(X_)
             self.metric = self._ts_metric
             return pred
         else:
-<<<<<<< HEAD
             check_is_fitted(self)
             X = check_array(X, allow_nd=True)
             X = to_time_series_dataset(X)
             X_ = to_sklearn_dataset(X)
             X_ = check_dims(X_, self.X_fit_.shape, extend=False)
-=======
-            check_is_fitted(self, '_X_fit')
-            X = check_array(X, allow_nd=True)
-            X = to_time_series_dataset(X)
-            X_ = to_sklearn_dataset(X)
-            X_ = check_dims(X_, self._X_fit.shape, extend=False)
->>>>>>> abe97241
             return super(KNeighborsTimeSeriesRegressor, self).predict(X_)
 
     def _get_tags(self):
