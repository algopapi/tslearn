--- conflicted
+++ resolved
@@ -44,12 +44,6 @@
 - python -c "import keras.backend";
   sed -i -e 's/"backend":[[:space:]]*"[^"]*/"backend":\ "'$KERAS_BACKEND'/g' ~/.keras/keras.json;
   echo -e "Running tests with the following config:\n$(cat ~/.keras/keras.json)";
-<<<<<<< HEAD
-- if [[ "$NUMBA_DISABLE_JIT" == 1 ]]; then
-  python -m pytest -v tslearn tslearn/tests/ --doctest-modules --ignore tslearn/docs --ignore tslearn/deprecated.py --ignore tslearn/tests/test_estimators.py $KERAS_IGNORE --cov=tslearn;
-  if [ "$TRAVIS_PULL_REQUEST" == "false" ]; then codeclimate-test-reporter; fi
-  else travis_wait 40 python -m pytest -v tslearn tslearn/tests/ --doctest-modules --ignore tslearn/docs --ignore tslearn/deprecated.py $KERAS_IGNORE; fi
-=======
 - if [ "$NUMBA_DISABLE_JIT" == 1 ];
   then python -m pytest -v tslearn tslearn/tests/ --doctest-modules --ignore tslearn/docs --ignore tslearn/deprecated.py $KERAS_IGNORE --cov=tslearn;
   else python -m pytest -v tslearn tslearn/tests/ --doctest-modules --ignore tslearn/docs --ignore tslearn/deprecated.py $KERAS_IGNORE;
@@ -58,7 +52,6 @@
 after_success:
 - if [ "$NUMBA_DISABLE_JIT" == 1 ]; then codeclimate-test-reporter; fi
 - if [ "$NUMBA_DISABLE_JIT" == 1 ]; then codecov; fi
->>>>>>> a60eaf0e
 
 notifications:
   email: false