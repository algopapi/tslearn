--- conflicted
+++ resolved
@@ -18,16 +18,12 @@
 * Functions `load_timeseries_txt` and `save_timeseries_txt` from the utils
 module have changed their names to `load_time_series_txt` and 
 `save_time_series_txt`. Old names can still be used but considered deprecated
-<<<<<<< HEAD
 and removed from the public API documentation for the sake of harmonization
 * Default value for the maximum number of iterations to train `ShapeletModel` 
 and `SerializableShapeletModel` is now set to 10,000 (used to be 100)
-=======
- and removed from the public API documentation for the sake of harmonization
- * `TimeSeriesScalerMeanVariance` and `TimeSeriesScalerMinMax` now ignore any
- NaNs when calling their respective `transform` methods in order to better
- mirror scikit-learn's handling of missing data in preprocessing.
->>>>>>> 7cf82564
+* `TimeSeriesScalerMeanVariance` and `TimeSeriesScalerMinMax` now ignore any
+NaNs when calling their respective `transform` methods in order to better
+mirror scikit-learn's handling of missing data in preprocessing.
 
 ### Added
 
